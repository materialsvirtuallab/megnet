--- conflicted
+++ resolved
@@ -20,11 +20,7 @@
 pjoin = os.path.join
 
 
-<<<<<<< HEAD
-class GraphModel(KerasModel):
-=======
-class Model(object):
->>>>>>> 37ac5ab1
+class GraphModel:
     """
 
     Wrapper of keras GraphModel.
@@ -41,18 +37,10 @@
     """
 
     def __init__(self,
-<<<<<<< HEAD
-                 *args,
-                 graph_convertor=None,
-                 distance_convertor=None,
-                 **kwargs):
-        super(GraphModel, self).__init__(*args, **kwargs)
-=======
                  model,
                  graph_convertor,
                  distance_convertor):
         self.model = model
->>>>>>> 37ac5ab1
         self.graph_convertor = graph_convertor
         self.distance_convertor = distance_convertor
         self.yscaler = StandardScaler()
@@ -342,14 +330,11 @@
         loss = loss
 
     out = Dense(n_target, activation=final_act)(final_vec)
-<<<<<<< HEAD
-    model = GraphModel(inputs=[x1, x2, x3, x4, x5, x6, x7], outputs=out, graph_convertor=graph_convertor, distance_convertor=distance_convertor)
-=======
     model = KerasModel(inputs=[x1, x2, x3, x4, x5, x6, x7], outputs=out)
->>>>>>> 37ac5ab1
     model.compile(Adam(lr), loss)
 
-    return Model(model=model, graph_convertor=graph_convertor, distance_convertor=distance_convertor)
+    return GraphModel(model=model, graph_convertor=graph_convertor,
+                      distance_convertor=distance_convertor)
 
 
 def load_megnet_model(fname):
