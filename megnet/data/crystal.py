from megnet.data.graph import StructureGraph, GaussianDistance
import numpy as np
<<<<<<< HEAD
=======
from megnet.utils.general_utils import expand_1st, to_list
from megnet.data.graph import GaussianDistance
from monty.json import MSONable
from monty.serialization import loadfn
from pathlib import Path


MODULE_DIR = Path(__file__).parent.absolute()
>>>>>>> d8b69a62


class CrystalGraph(StructureGraph):
    """
    Convert a crystal into a graph with z as atomic feature and distance as bond feature
    one can optionally include state features
    """
    def __init__(self,
                 nn_strategy='MinimumDistanceNNAll',
                 atom_convertor=None,
                 bond_convertor=None,
                 cutoff=4.0
                 ):
        if bond_convertor is None:
            bond_convertor = GaussianDistance(np.linspace(0, 5, 100), 0.5)
        super(CrystalGraph, self).__init__(nn_strategy=nn_strategy,
                                           atom_convertor=atom_convertor,
                                           bond_convertor=bond_convertor,
                                           cutoff=cutoff)



<<<<<<< HEAD
=======
    final_targets = []
    for g, t in zip(graphs, targets):
        if isinstance(g, dict):
            nodes.append(np.array(g['node'], dtype='int32'))
            edges.append(g['distance'].ravel())
            globs.append(g['state'])
            index1.append(g['index1'])
            index2.append(g['index2'])
            final_targets.append([t])
    return nodes, edges, globs, index1, index2, final_targets


def get_elemental_embeddings():
    """
    Provides the pre-trained elemental embeddings using formation energies,
    which can be used to speed up the training of other models. The embeddings
    are also extremely useful elemental descriptors that encode chemical
    similarity that may be used in other ways. See

    "Graph Networks as a Universal Machine Learning Framework for Molecules
    and Crystals", https://arxiv.org/abs/1812.05055

    :return: Dict of elemental embeddings as {symbol: length 16 string}
    """
    return loadfn(MODULE_DIR / "resources" /
                  "elemental_embedding_1MEGNet_layer.json")
>>>>>>> d8b69a62
<|MERGE_RESOLUTION|>--- conflicted
+++ resolved
@@ -1,16 +1,11 @@
-from megnet.data.graph import StructureGraph, GaussianDistance
+from megnet.data.graph import StructureGraph
 import numpy as np
-<<<<<<< HEAD
-=======
-from megnet.utils.general_utils import expand_1st, to_list
 from megnet.data.graph import GaussianDistance
-from monty.json import MSONable
 from monty.serialization import loadfn
 from pathlib import Path
 
 
 MODULE_DIR = Path(__file__).parent.absolute()
->>>>>>> d8b69a62
 
 
 class CrystalGraph(StructureGraph):
@@ -32,21 +27,6 @@
                                            cutoff=cutoff)
 
 
-
-<<<<<<< HEAD
-=======
-    final_targets = []
-    for g, t in zip(graphs, targets):
-        if isinstance(g, dict):
-            nodes.append(np.array(g['node'], dtype='int32'))
-            edges.append(g['distance'].ravel())
-            globs.append(g['state'])
-            index1.append(g['index1'])
-            index2.append(g['index2'])
-            final_targets.append([t])
-    return nodes, edges, globs, index1, index2, final_targets
-
-
 def get_elemental_embeddings():
     """
     Provides the pre-trained elemental embeddings using formation energies,
@@ -61,4 +41,3 @@
     """
     return loadfn(MODULE_DIR / "resources" /
                   "elemental_embedding_1MEGNet_layer.json")
->>>>>>> d8b69a62
