--- conflicted
+++ resolved
@@ -185,12 +185,7 @@
                     expand_1st(index1),
                     expand_1st(index2),
                     expand_1st(gnode),
-<<<<<<< HEAD
-                    expand_1st(gbond)], \
-                    expand_1st(target_temp)
-=======
                     expand_1st(gbond)], expand_1st(target_temp)
->>>>>>> b345959d
 
 
 class _DummyTransformer(object):
