--- conflicted
+++ resolved
@@ -4,8 +4,6 @@
 from megnet.utils.general_utils import to_list, expand_1st
 from monty.json import MSONable
 
-
-<<<<<<< HEAD
 class CrystalGraph(MSONable):
     def __init__(self, r=4):
         self.r = r
@@ -135,9 +133,6 @@
 
 
 class GaussianDistance(MSONable):
-=======
-class GaussianDistance:
->>>>>>> b345959d
     """
     Expand distance with Gaussian basis sit at centers and with width 0.5.
 
@@ -174,8 +169,6 @@
     :param batch_size: (int) number of samples in a batch
     :param
     """
-
-<<<<<<< HEAD
     def __init__(self,
                  atom_features,
                  bond_features,
@@ -191,13 +184,6 @@
         self.atom_features = atom_features
         self.bond_features = bond_features
         self.state_features = state_features
-=======
-    def __init__(self, feature_list, connection_list, global_list, index1_list,
-                 index2_list, targets, batch_size=128):
-        self.feature_list = feature_list
-        self.connection_list = connection_list
-        self.global_list = global_list
->>>>>>> b345959d
         self.index1_list = index1_list
         self.index2_list = index2_list
         self.targets = targets
@@ -261,18 +247,4 @@
                     expand_1st(index1),
                     expand_1st(index2),
                     expand_1st(gnode),
-<<<<<<< HEAD
-                    expand_1st(gbond)], \
-                    expand_1st(target_temp)
-=======
                     expand_1st(gbond)], expand_1st(target_temp)
-
-
-def expand_1st(x):
-    """
-    Adding an extra first dimension
-    :param x: (np.array)
-    :return: (np.array)
-    """
-    return np.expand_dims(x, axis=0)
->>>>>>> b345959d
